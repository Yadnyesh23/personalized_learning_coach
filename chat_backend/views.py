--- conflicted
+++ resolved
@@ -118,43 +118,10 @@
         except ChatSession.DoesNotExist:
             return Response({"error": "Invalid session ID"}, status=404)
 
-<<<<<<< HEAD
         messages = session.messages.order_by("created_at").values("id", "message", "is_user", "created_at") 
         return Response({
             "messages": list(messages),
             "pdf_uploaded": session.uploaded_pdf.name if session.uploaded_pdf else None
-=======
-        
-        messages = session.messages.all().select_related('quiz').order_by("created_at")
-
-        paginator = self.pagination_class()
-        paginated_messages = paginator.paginate_queryset(messages, request, view=self)
-
-        
-        formatted_messages = []
-        for msg in paginated_messages:
-            message_data = {
-                "id": msg.id,
-                "message": msg.message,
-                "is_user": msg.is_user,
-                "created_at": msg.created_at,
-                "quiz_metadata": None 
-            }
-            if msg.quiz:
-
-                message_data["quiz_metadata"] = {
-                    "quiz_id": msg.quiz.id,
-                    "title": msg.quiz.title,
-                    "description": msg.quiz.description,
-                    "num_questions": msg.quiz.questions.count() 
-                }
-            formatted_messages.append(message_data)
-
-       
-        return paginator.get_paginated_response({
-            "messages": formatted_messages,
-            "pdf_uploaded": bool(session.uploaded_pdf)
->>>>>>> 662e7a84
         })
 
 
@@ -162,14 +129,6 @@
     def get(self, request):
         sessions = ChatSession.objects.all().values("id", "created_at")
         return Response({"sessions": list(sessions)})
-    
-class RagAnswerView(APIView):
-    def post(self, request, session_id):
-        try:
-            session = ChatSession.objects.get(id=session_id)
-        except ChatSession.DoesNotExist:
-            return Response({"error": "Invalid session ID"}, status=404)
-
     
 class CreateQuizView(APIView):
     def post(self, request, session_id):
